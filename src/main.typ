--- conflicted
+++ resolved
@@ -409,7 +409,6 @@
 ///   styles. For example, setting `marks: "<..>"` applies `dash: "dotted"`.
 ///
 /// - decorations (none, string, function): Apply a CeTZ path decoration to the
-<<<<<<< HEAD
 ///   stroke. Preset options are `"wave"`, `"zigzag"`, and `"coil"` (which may
 ///   also be passed as convenience positional arguments), but a decoration
 ///   function may also be specified.
@@ -460,58 +459,6 @@
 ///   		">>-->",
 ///   		"<=>",
 ///   		"==>",
-=======
-///  stroke. Preset options are `"wave"`, `"zigzag"`, and `"coil"` (which may
-///  also be passed as convenience positional arguments), but a decoration
-///  function may also be specified.
-///
-///  #example(```
-///  diagram(
-///  	$
-///  		A edge("wave") &
-///  		B edge("zigzag") &
-///  		C edge("coil") & D \
-///  		alpha &&& omega
-///  	$,
-///  	edge((0,1), (3,1), "<->", decorations:
-///  		cetz.decorations.wave
-///  			.with(amplitude: .4)
-///  	)
-///  )
-///  ```)
-/// 
-/// - marks (array): The marks (arrowheads) to draw along an edge's stroke. This
-///  may be:
-///
-///  - A shorthand string such as `"->"` or `"hook'-/->>"`. Specifically,
-///   shorthand strings are of the form $M_1 L M_2$ or $M_1 L M_2 L M_3$, where
-///   $
-///   M_i in {#fletcher.MARK_ALIASES.keys().filter(x => x.len() < 4).map(raw.with(lang: none)).join($,$)} union N
-///   $
-///   is a mark symbol and
-///   $L in {#("-", "--", "..", "=", "==").map(raw.with(lang: none)).join($,$)}$
-///   is the line style.
-///   The mark symbol can also be a name,
-///   $M_i in N = {#("hook", "hook'", "harpoon", "harpoon'", "head", "circle").map(raw.with(lang: none)).join($,$), ...}$ 
-///   where a trailing `'` means to reflect the mark across the stroke.
-///
-///  - An array of marks, where each mark is specified by name or by a
-///   dictionary of parameters.
-///
-/// Shorthands are expanded into other arguments. For example,
-/// `edge(p1, p2, "=>")` is short for `edge(p1, p2, marks: (none, "head"), "double")`, or more precisely, `edge(p1, p2, ..fletcher.interpret-marks-arg("=>"))`.
-///
-///
-/// #table(
-/// 	columns: (1fr, 4fr),
-/// 	align: (center + horizon, horizon),
-///  	[Arrow], [`marks`],
-/// 	..(
-///  		"->",
-///  		">>-->",
-///  		"<=>",
-///  		"==>",
->>>>>>> 12555842
 ///         "->>-",
 ///   		"x-/-@",
 ///   		"|..|",
