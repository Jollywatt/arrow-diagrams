#import "/src/exports.typ" as fletcher: diagram, node, edge

#set page(width: 10cm, height: auto)
#show heading.where(level: 1): it => pagebreak(weak: true) + it

<<<<<<< HEAD

=======
#let todo = highlight[TODO!]
>>>>>>> 3a6b6236

= Connectors

#diagram(
	debug: 0,
	cell-size: (10mm, 10mm),
	node((0,0), $X$),
	node((1,0), $Y$),
	node((0,1), $Z$),
	edge((0,0), (1,0), marks: (none, "head")),
	edge((0,1), (1,0), $f$, marks: ("hook", "head"), dash: "dashed"),
	edge((0,0), (0,1), marks: (none, ">>")),
	edge((0,0), (0,0), marks: (none, "head"), bend: 120deg),
)


= Arc connectors

#diagram(
	cell-size: 3cm,
	debug: 3,
{
	node((0,0), "from")
	node((1,0), "to")
	for θ in (0deg, 20deg, -50deg) {
		edge((0,0), (1,0), $#θ$, bend: θ, marks: (none, "head"))
	}
})

#diagram(
	node((0,0), $X$),
	node((1,0), $Y$),
	edge((0,0), (1,0), bend: 45deg, marks: ">->"),
)

#for (i, to) in ((0,1), (1,0), (calc.sqrt(1/2),-calc.sqrt(1/2))).enumerate() {
	diagram(debug: 0, {
		node((0,0), $A$)
		node(to, $B$)
		let N = 6
		range(N + 1).map(x => (x/N - 0.5)*2*120deg).map(θ => edge((0,0), to, bend: θ, marks: ">->")).join()
	})
}


= Matching math arrows

Compare to $->$, $=>$ $arrow.triple$ $arrow.twohead$, $arrow.hook$, $|->$.

#let (result-color, target-color) = (rgb("f066"), rgb("0bf5"))

Compare #text(result-color)[our output] to the #text(target-color)[reference symbol] in default math font. \
#{
	set text(10em)
	diagram(
		spacing: 0.815em,
		crossing-fill: none,
		edge(
			(0,0), (1,0),
			text(target-color, $->$),
			"->",
			stroke: result-color,
			label-anchor: "center",
			label-sep: 0.0915em,
		),
	)
	diagram(
		spacing: 0.8em,
		crossing-fill: none,
		edge(
			(0,0), (1,0),
			text(target-color, $=>$),
			"=>",
			stroke: result-color,
			label-anchor: "center",
			label-sep: 0.0915em,
		),
	)
	diagram(
		spacing: 0.83em,
		crossing-fill: none,
		edge(
			(0,0), (1,0),
			text(target-color, $arrow.triple$),
			"==>",
			stroke: result-color,
			label-anchor: "center",
			label-sep: 0.0915em,
		),
	)
	diagram(
		spacing: 0.835em,
		crossing-fill: none,
		edge(
			(0,0), (1,0),
			text(target-color, $->>$),
			"->>",
			stroke: result-color,
			label-anchor: "center",
			label-sep: 0.0915em,
		),
	)
	diagram(
		spacing: 0.83em,
		crossing-fill: none,
		edge(
			(0,0), (1,0),
			text(target-color, $arrow.hook$),
			"hook->",
			stroke: result-color,
			label-anchor: "center",
			label-sep: 0.0915em,
			label-pos: 0.51,
		),
	)
	diagram(
		spacing: 0.807em,
		crossing-fill: none,
		edge(
			(0,0), (1,0),
			text(target-color, $|->$),
			"|->",
			stroke: result-color,
			label-anchor: "center",
			label-sep: 0.0915em,
			label-pos: 0.506,
		),
	)
}




= Double and triple lines

#for (i, a) in ("->", "=>", "==>").enumerate() [
	Diagram #diagram(
		node-inset: 2.5pt,
		label-sep: 1pt + i*1pt,
		node((0, -i), $A$),
		edge((0, -i), (1, -i), text(0.6em, $f$), a),
		node((1, -i), $B$),
	) and equation #($A -> B$, $A => B$, $A arrow.triple B$).at(i). \
]

= Arrow head shorthands

$
#for i in (
	"->",
	"<-",
	">-<",
	"<->",
	"<=>",
	"<==>",
	"|->",
	"|=>",
	">->",
	"<<->>",
	">>-<<",
	">>>-}>",
	"hook->",
	"hook'--hook",
	"|=|",
	"||-||",
	"|||-|||",
	"/--\\",
	"\\=\\",
	"/=/",
	"x-X",
	">>-<<",
	"harpoon-harpoon'",
	"harpoon'-<<",
	"<--hook'",
	"|..|",
	"hooks--hooks",
	"o-O",
	"O-o",
	"*-@",
	"o==O",
	"||->>",
	"<|-|>",
	"|>-<|",
	"-|-",
	"hook-/->",
	"<{-}>",
) {
	$ #block(inset: 2pt, fill: white.darken(5%), raw(repr(i)))
	&= #align(center, box(width: 15mm, diagram(edge((0,0), (1,0), marks: i), debug: 0))) \ $
}
$

= Bending arrows

#diagram(
	debug: 1,
	spacing: (10mm, 5mm),
	for (i, bend) in (0deg, 40deg, 80deg, -90deg).enumerate() {
		let x = 2*i
		(
			(">->->",),
			("<<->>",),
			(">>-<<",),
			(marks: ((kind: "hook", rev: true), "head")),
			(marks: ((kind: "hook", rev: true), "hook'")),
			(marks: ("bar", "bar", "bar")),
			(marks: ("||", "||")),
			(marks: (none, none), extrude: (2.5,0,-2.5)),
			(marks: ("head", "head"), extrude: (1.5,-1.5)),
			(marks: (">", "<"), extrude: (1.5,-1.5)),
			(marks: ("bar", "head"), extrude: (2,0,-2)),
			(marks: ("o", "O")),
			(marks: ((kind: "solid", rev: true), "solid")),
		).enumerate().map(((i, args)) => {
			edge((x, i), (x + 1, i), ..args, bend: bend)
		}).join()

	}
)



= Fine mark angle corrections
#diagram(
	debug: 4,
	spacing: 10mm,
	edge-stroke: 0.8pt,
	for (i, m) in ("<=>", ">==<", ">>->>", "<<-<<", "|>-|>", "<|-<|", "O-|-O", "hook-hook'").enumerate() {
		edge((0,i), (1,i), m)
		edge((2,i), (3,i), m, bend: 90deg)
		edge((4,i), (5,i), m, bend: -30deg)
		edge((6,i), (7,i + 0.5), m, corner: right)
	}
)



= Defocus adjustment

#let around = (
	(-1,+1), ( 0,+1), (+1,+1),
	(-1, 0),          (+1, 0),
	(-1,-1), ( 0,-1), (+1,-1),
)

#grid(
	columns: 2,
	..(-10, -1, -.25, 0, +.25, +1, +10).map(defocus => {
		((7em, 3em), (3em, 7em)).map(((w, h)) => {
			align(center + horizon, diagram(
				node-defocus: defocus,
				node-inset: 0pt,
			{
				node((0,0), rect(width: w, height: h, inset: 0pt, align(center + horizon)[#defocus]))
				for p in around {
					edge(p, (0,0))
				}
			}))
		})
	}).join()
)


= Label side

#diagram(spacing: 1.5cm, {
	for (i, a) in (left, center, right).enumerate() {
		for (j, θ) in (-30deg, 0deg, 50deg).enumerate() {
			edge((2*i, j), (2*i + 1, j), label: a, "->", label-side: a, bend: θ)
		}
	}
})


#diagram(spacing: (3cm, 1cm), {
	for (i, a) in (left, center, right).enumerate() {
		for (j, θ) in (-30deg, 0deg, 50deg).enumerate() {
			edge((j, 2*i), (j, 2*i - 1), label: a, "->", label-side: a, bend: θ)
		}
	}
})


= Automatic label placement
Default placement above the line.

#diagram(
	spacing: 2cm,
	debug: 3,
	axes: (ltr, ttb),
{
	for p in around {
		edge(p, (0,0), $f$)
	}
})

Reversed $y$-axis:

#diagram(
	spacing: 2cm,
	debug: 3,
	axes: (ltr, btt),
{
	for p in around {
		edge(p, (0,0), $f$)
	}
})



= Crossing connectors

#diagram({
	edge((0,1), (1,0))
	edge((0,0), (1,1), "crossing")
	edge((2,1), (3,0), "|-|", bend: -20deg)
	edge((2,0), (3,1), "<=>", crossing: true, bend: 20deg)
})


= `edge()` argument shorthands

#diagram(
	axes: (ltr, btt),
	edge((0,0), (1,1), "->", "double", bend: 45deg),
	edge((1,0), (0,1), "->>", "crossing"),
	edge((1,1), (2,1), $f$, "|->"),
	edge((0,0), (1,0), "-", "dashed"),
)


= Diagram-level options

#diagram(
	node-stroke: gray.darken(50%) + 1pt,
	edge-stroke: green.darken(40%) + .6pt,
	node-fill: green.lighten(80%),
	node-outset: 2pt,
	label-sep: 0pt,
	node((0,1), $A$),
	node((1,0), $sin compose cos compose tan$, fill: none),
	node((2,1), $C$),
	node((3,1), $D$, shape: "rect"),
	edge((0,1), (1,0), $sigma$, "-}>", bend: -45deg),
	edge((2,1), (1,0), $f$, "<{-"),
)

= CeTZ integration

#diagram(
	node((0,1), $A$, stroke: 1pt),
	node((2,0), [Bézier], stroke: 1pt),
	render: (grid, nodes, edges, options) => {
		fletcher.cetz.canvas({
			fletcher.draw-diagram(grid, nodes, edges, options)

			let n1 = fletcher.find-node-at(nodes, (0,1))
			let n2 = fletcher.find-node-at(nodes, (2,0))

			let θ1 = 0deg
			let θ2 = -90deg

			fletcher.get-node-anchor(n1, θ1, p1 => {
				fletcher.get-node-anchor(n2, θ2, p2 => {
					let c1 = (rel: (θ1, 20pt), to: p1)
					let c2 = (rel: (θ2, 70pt), to: p2)
					fletcher.cetz.draw.bezier(p1, p2, c1, c2)
					fletcher.draw-arrow-cap(p1, 180deg, (thickness: 1pt, paint: black), "head")
				})
			})

		})
	}
)
<<<<<<< HEAD
=======
= Node bounds, inset, and outset

#diagram(
	debug: 2,
	node-outset: 5pt,
	node-inset: 5pt,
	node((0,0), `hello`, stroke: 1pt),
	node((1,0), `there`, stroke: 1pt),
	edge((0,0), (1,0), "<=>"),
)
>>>>>>> 3a6b6236


= Corner edges

#let around = (
	(-1,+1), (+1,+1),
	(-1,-1), (+1,-1),
)

#for dir in (left, right) {
	pad(1mm, diagram(
		spacing: 1cm,
		node((0,0), [#dir]),
		{
			for c in around {
				node(c, $#c$)
				edge((0,0), c, $f$, marks: (
					(kind: "head", rev: false, pos: 0),
					(kind: "head", rev: false, pos: 0.33),
					(kind: "head", rev: false, pos: 0.66),
					(kind: "head", rev: false, pos: 1),
				), "double", corner: dir)
			}
		}
	))
}

#for dir in (left, right) {
	pad(1mm, diagram(
		// debug: 4,
		spacing: 1cm,
		axes: (ltr, btt),
		node((0,0), [#dir]),
		{
			for c in around {
				node(c, $#c$)
				edge((0,0), c, $f$, marks: (
					(kind: "head", rev: false, pos: 0),
					(kind: "head", rev: false, pos: 0.33),
					(kind: "head", rev: false, pos: 0.66),
					(kind: "head", rev: false, pos: 1),
				), "double", corner: dir)
			}
		}
	))
}


= Double node strokes

#diagram(
  node-outset: 4pt,
  spacing: (15mm, 8mm),
  node-stroke: black + 0.5pt,
  node((0, 0), $s_1$, ),
  node((1, 0), $s_2$, extrude: (-1.5, 1.5), fill: blue.lighten(70%)),
  edge((0, 0), (1, 0), "->", label: $a$, bend: 20deg),
  edge((0, 0), (0, 0), "->", label: $b$, bend: 120deg),
  edge((1, 0), (0, 0), "->", label: $b$, bend: 20deg),
  edge((1, 0), (1, 0), "->", label: $a$, bend: 120deg),
  edge((1,0), (2,0), "->>"),
  node((2,0), $s_3$, extrude: (+1, -1), stroke: 1pt, fill: red.lighten(70%)),
)

#diagram(
	node((0,0), `outer`, stroke: 1pt, extrude: (-1, +1), fill: green),
	node((1,0), `inner`, stroke: 1pt, extrude: (+1, -1), fill: green),
	node((2,0), `middle`, stroke: 1pt, extrude: (0, +2, -2), fill: green),
)

Relative and absolute extrusion lengths

#diagram(
	node((0,0), `outer`, stroke: 1pt, extrude: (-1mm, 0pt), fill: green),
	node((1,0), `inner`, stroke: 1pt, extrude: (0, +.5em, -2pt), fill: green),
)

= Custom node sizes

Make sure provided dimensions are exact, not affected by node `inset`.

#circle(radius: 1cm, align(center + horizon, `1cm`))

#diagram(
	node((0,0), `1cm`, stroke: 1pt, radius: 1cm, inset: 1cm, shape: "circle"),
	node((0,1), [width], stroke: 1pt, width: 2cm),
	node((1,1), [height], stroke: 1pt, height: 4em, inset: 0pt),
	node((2,1), [both], width: 1em, height: 1em, fill: blue),
)


= Node inset and outset

#let cm-square = box(width: 5mm, height: 5mm, fill: black)

What `5mm` inset should look like:

#rect(fill: green, inset: 5mm, cm-square)

A diagram node with `5mm` inset:

#diagram(node((0,0), cm-square, shape: rect, inset: 5mm, fill: green))

A diagram node with `5mm` outset:

#diagram(
	debug: 2,
	spacing: 1cm,
	node((0,0), cm-square, shape: rect, inset: 0pt, outset: 5mm, fill: blue),
	edge("->"),
)

Circular insets:

#diagram(
	node-stroke: 1pt,
	node((0,0), $A$, inset: 0pt, shape: rect),
	node((1,0), $A$, inset: 0pt),
	node((0,1), $A$, shape: rect),
	node((1,1), $A$),
	node((0,2), $A B C D E$, shape: rect),
	node((1,2), $A B C D E$, shape: circle),
)


= Example

#[
Make sure node or edge labels don't pick up equation numbers!
#set math.equation(numbering: "(1)")

$ a^2 $

#{
	set text(size: 0.65em)
	diagram(
	  node-stroke: .1em,
	  node-inset: .2em,
	  node-fill: gradient.radial(white, blue.lighten(40%), center: (30%, 20%), radius: 130%),
	  edge-stroke: .06em,
	  spacing: 5em,
	  mark-scale: 120%,
	  node((0,0), `reading`, radius: 2em, shape: "circle"),
	  node((1,0), `eof`, radius: 2em, shape: "circle"),
	  node((2,0), `closed`, radius: 2em, shape: "circle", extrude: (-2, 0)),
	  node((-.7,0), `open(path)`, stroke: none, fill: none),
	  edge((-.7,0), (0,0), "-|>"),
	  edge((0,0), (1,0), `read()`, "-|>"),
	  edge((0,0), (0,0), `read()`, "-|>", bend: 130deg),
	  edge((1,0), (2,0), `close()`, "-|>"),
	  edge((0,0), (2,0), `close()`, "-|>", bend: -40deg),
	)
}

$ b^2 $
]

= Axes configuration

#for axes in ((ltr, btt), (ltr, ttb), (rtl, btt), (rtl, ttb)) {	
	for axes in (axes, axes.rev()) {
		diagram(
			axes: axes,
			debug: 1,
			node((0,0), $(0,0)$),
			edge((0,0), (1,0), "hook->"),
			node((1,0), $(1,0)$),
			node((1,1), $(1,1)$),
			node((0.5,0.5), raw(repr(axes))),
		)
	}
}

= Implicit `from` and `to` points

#diagram(edge((0,0), (1,0), [label], "->"))
#diagram(edge((1,0), [label], "->"))
#diagram(edge([label], "->"))

#diagram(
	node((1,2), [prev]),
	edge("->", bend: 45deg),
	node((2,1), [next]),
	edge((1,2), ".."),
)


= Edge positional arguments

Explicit named arguments versus implicit positional arguments.

Each row should be the same thing repeated.

#let ab = node((0,0), $A$) + node((1,0), $B$)
#grid(
	columns: (1fr,)*3,

	diagram(ab, edge((0,0), (1,0), marks: "->")),
	diagram(ab, edge((0,0), (1,0), "->")),
	diagram($A edge(->) & B$),

	diagram(ab, edge((0,0), (1,0), label: $pi$)),
	diagram(ab, edge((0,0), (1,0), $pi$)),
	diagram($A edge(pi) & B$),

	diagram(ab, edge((0,0), (1,0), marks: "|->", label: $tau$)),
	diagram(ab, edge((0,0), (1,0), "|->", $tau$)),
	diagram($A edge(tau, |->) & B$),

	diagram(ab, edge((0,0), (1,0), marks: "->>", label: $+$)),
	diagram(ab, edge((0,0), (1,0), "->>", $+$)),
	diagram($A edge(->>, +) & B$),
)


= Symbol arrow aliases


#table(
	columns: 4,
	align: horizon,
	[Math], [Unicode], [Mark], [Diagram],
	..(
		$->$, $-->$, $<-$, $<->$, $<-->$,
		$->>$, $<<-$,
		$>->$, $<-<$,
		$=>$, $==>$, $<==$, $<=>$, $<==>$,
		$|->$, $|=>$,
		$~>$, $<~$,
		$arrow.hook$, $arrow.hook.l$,
	).map(x => {
		let unicode = x.body.text
		(x, unicode)
		if unicode in fletcher.MARK_SYMBOL_ALIASES {
			let marks = fletcher.MARK_SYMBOL_ALIASES.at(unicode)
			(raw(marks), diagram(edge((0,0), (1,0), marks: marks)))
		} else {
			(text(red)[none!],) * 2
		}
	}).flatten()
)


= Math-mode diagrams

The following diagrams should be identical:

#diagram($
	G edge(f, ->) edge(#(0,1), pi, ->>) & im(f) \
	G slash ker(f) edge(#(1,0), tilde(f), "hook-->")
$)

#diagram(
	node((0,0), $G$),
	edge((0,0), (1,0), $f$, "->"),
	edge((0,0), (0,1), $pi$, "->>"),
	node((1,0), $im(f)$),
	node((0,1), $G slash ker(f)$),
	edge((0,1), (1,0), $tilde(f)$, "hook-->")
)

= Nodes in math-mode

#diagram(
	node-outset: 2pt,
	node-corner-radius: 2pt,
	$
		A edge(->) & node(sqrt(B), fill: #blue.lighten(70%), inset: #5pt) \
		node(C, stroke: #(red + .3pt), radius: #1em) edge("u", "=")
		edge(#(1,0), "..||..")
	$,
)

= Relative node coordinates

#diagram($
	G edge(->, f) edge("d", ->>, pi) & im(f) \
	G slash ker(f) edge("ne", "hook-->", tilde(f))
$)

$
#block(diagram($
	(0,0) edge(#(0,1), #(rel: (0, -1)), ->) & // first non-relative coordinate becomes `from`...
	(1,0) edge(#(0,1), "=>") \ // ...unless it is the only coordinate, in which case it becomes `to`
	(0,1) edge(#(0,0), "dr", "..>") &
	(1,1) edge("u", "-->") // if a single relative coordinate is given, set `from: auto`
$))
equiv
#block(diagram(
	node((0,0), $(0,0)$),
	node((1,0), $(1,0)$),
	node((0,1), $(0,1)$),
	node((1,1), $(1,1)$),

	edge((0,1), (0,0), "->"),
	edge((1,0), (0,1), "=>"),
	edge((0,0), (1,1), "..>"),
	edge((1,1), (1,0), "-->"),
))
$

= Edge paths


#for radius in (none, 0pt, 10pt) {
	diagram(
		// debug: 4,
		mark-scale: 150%,
		node((0,0), $A$),
		edge(">->", vertices: (
			(1.1,0),
			(1,1),
			(3,2),
			(4,1),
			(1.3,2),
			(2,0),
			(3,0),
		), kind: "poly",
			corner-radius: radius,
			extrude: (4, 0, -4)
		),
		node((2,1), $B$),
	)
}

#diagram(debug: 4, spacing: (2cm, 1cm), $
	A edge("u,r,rdd,l,u", ->>) & B edge("dl,r,ul", "=")
$)


= Dashed edge paths

#for dash in ("dashed", "loosely-dashed", "dotted") {
	diagram(
		edge(
			"r,ddd,r,u,ll,u,rr",
			"<->",
			corner-radius: 5mm,
			stroke: (dash: dash)
		)
	)
}

= Custom node shapes

#diagram(
	debug: 3,
	node-stroke: 1pt,
	node-outset: 5pt,
	axes: (ltr, ttb),
	node((0,0), `a1`, radius: 5mm),
	edge("->"),
	node((1,1), [crowded], shape: fletcher.shapes.house, fill: blue.lighten(90%)),
	edge("..>", bend: 30deg),
	node((0,2), `a3`, shape: fletcher.shapes.diamond),
	edge((0,0), "d,ru,d", "=>"),

	edge((1,1), "rd", bend: -40deg),
	node((2,2), `cool`, shape: fletcher.shapes.pill),
	edge("->"),
	node((1,3), [_amazing_], shape: fletcher.shapes.parallelogram),

	node((2,0), [Ratio?], shape: fletcher.shapes.hexagon)




)


= Intersection finding

#fletcher.cetz.canvas({
	import fletcher.cetz.draw
	let target = (2cm,0cm)
	let obj = draw.circle((0cm,0cm))
	let line = draw.line((-1cm,1cm), target)
	line
	obj
	draw.content(target, `target`)

	fletcher.find-farthest-intersection(obj + line, target, pt => {
		draw.content(pt, text(red, `farthest`))
	})
})

= Off-center edges

#diagram(debug: 3, {
	node((0,0), $A$)
	node((1,0), $B$)
	for y in (.1, 0, -.1) {
		edge((0,y), "r", "->")
	}
	node((0,1), `a wide node`, stroke: .1pt)
	node((1,2), $C$)
	edge((0,1), (1,2), "->", bend: 35deg)
	edge((0.2,1), (1,2), "->>", corner: left)
	edge((0,1), "d", (rel: (-.2,0)), "u", "=>")

})



= Edge shift

#todo

#diagram(
	node((0,0), $A$),
	edge((0,0), (1,0), "->", shift: +3.4pt),
	edge((0,0), (1,0), "<-", shift: -3.4pt),
	node((1,0), $B$),
)

#diagram(
	node((0,0), $A$),
	edge((0,0), (1,0), "->", shift: +3.4pt, bend: 40deg),
	edge((0,0), (1,0), "<-", shift: -3.4pt, bend: 40deg),
	node((1,0), $B$),
)

#diagram(
	debug: 6,
	node-stroke: 1pt,
	node((0,0), $A$),
	edge((0,0), (1,0), (1,1), "->", shift: (0pt, +5pt)),
	edge((0,0), (1,0), (1,1), "->", shift: (0pt, -5pt)),
	node((1,1), $B C$),
)


= Label fill

#diagram(
	crossing-fill: luma(90%),
	edge((0,0), (1,1), "->", [hi], label-side: right),
	edge((1,0), (2,1), "->", [hi], label-side: center),
	edge((2,0), (3,1), "->", [hi], label-fill: true),
)
#diagram(
	crossing-fill: luma(90%),
	edge((0,0), (1,1), "->", [hi], label-side: right, label-fill: blue),
	edge((1,0), (2,1), "->", [hi], label-side: center, label-fill: false),
	edge((2,0), (3,1), "->", [hi]),
)<|MERGE_RESOLUTION|>--- conflicted
+++ resolved
@@ -3,11 +3,8 @@
 #set page(width: 10cm, height: auto)
 #show heading.where(level: 1): it => pagebreak(weak: true) + it
 
-<<<<<<< HEAD
-
-=======
+
 #let todo = highlight[TODO!]
->>>>>>> 3a6b6236
 
 = Connectors
 
@@ -382,19 +379,6 @@
 		})
 	}
 )
-<<<<<<< HEAD
-=======
-= Node bounds, inset, and outset
-
-#diagram(
-	debug: 2,
-	node-outset: 5pt,
-	node-inset: 5pt,
-	node((0,0), `hello`, stroke: 1pt),
-	node((1,0), `there`, stroke: 1pt),
-	edge((0,0), (1,0), "<=>"),
-)
->>>>>>> 3a6b6236
 
 
 = Corner edges
